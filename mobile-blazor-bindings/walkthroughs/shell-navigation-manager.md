--- conflicted
+++ resolved
@@ -1,10 +1,6 @@
 ---
-<<<<<<< HEAD
-title: 'Navigating with Shell Navigation Manager'
+title: 'Navigating with Shell Navigation Manager - Mobile Blazor Bindings'
 author: lachlanwgordon
-=======
-title: 'Navigating with Shell Navigation Manager - Mobile Blazor Bindings'
->>>>>>> 1900f917
 ---
 
 [!INCLUDE [experiment-warning](../includes/experiment-warning.md)]
